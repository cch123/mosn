package codec

import (
	"fmt"
	"gitlab.alipay-inc.com/afe/mosn/pkg/types"
	"encoding/binary"
	"gitlab.alipay-inc.com/afe/mosn/pkg/log"
)

const (
	HEADER_REQUEST byte = 0

	HEADER_RESPONSE byte = 1

	HESSIAN_SERIALIZE byte = 1

	JAVA_SERIALIZE byte = 2

	TOP_SERIALIZE byte = 3

	HESSIAN2_SERIALIZE byte = 4

	HEADER_ONEWAY byte = 1

	HEADER_TWOWAY byte = 2

	TR_REQUEST int16 = 13

	TR_RESPONSE int16 = 14

	TR_HEARTBEAT int16 = 0

	PROCOCOL_VERSION byte = 13

	PROTOCOL_HEADER_LENGTH uint32 = 14
)

// types.Encoder & types.Decoder
type trCodec struct {
}

/**
encode 这个
 */
func (encoder *trCodec) Encode(value interface{}, data types.IoBuffer) {

	//pass decode result to command handler
	if trCommand, ok := value.(*trCommand); ok {
		data.Append(trCommand.originalBytes)
	} else {
		log.DefaultLogger.Println("[Decoder]no enough data for fully decode")
	}

	if trCommand, ok := value.(*trRequestCommand); ok {

		data.AppendByte(PROCOCOL_VERSION)
		data.AppendByte(HEADER_REQUEST)
		//TODO 这里的协议要允许扩展,不能写死,最好从外面传递过来
		data.AppendByte(HESSIAN2_SERIALIZE)
		data.AppendByte(trCommand.direction)
		data.AppendByte(0)
		connRequestLength := len(trCommand.connRequestContent)
		connRequestLengthByte := make([]byte, 4)
		binary.BigEndian.PutUint32(connRequestLengthByte, uint32(connRequestLength))

		data.Append(connRequestLengthByte)

		appClassNameLength := len([]byte(trCommand.appClassName))

		//appClassNameLength
		data.AppendByte(byte(appClassNameLength))

		appContentLengthByte := make([]byte, 4)

		appContentLength := len(trCommand.appClassContent)
		binary.BigEndian.PutUint32(appContentLengthByte, uint32(appContentLength))

		data.Append(appContentLengthByte)

		data.Append(trCommand.connRequestContent)
		data.Append([]byte(trCommand.appClassName))
		data.Append(trCommand.appClassContent)

	} else if trCommand, ok := value.(*trResponseCommand); ok {

		data.AppendByte(PROCOCOL_VERSION)
		data.AppendByte(HEADER_RESPONSE)
		//TODO 这里的协议要允许扩展,不能写死,最好从外面传递过来
		data.AppendByte(HESSIAN2_SERIALIZE)
		data.AppendByte(0)
		data.AppendByte(0)
		connRequestLength := len(trCommand.connRequestContent)
		connRequestLengthByte := make([]byte, 4)
		binary.BigEndian.PutUint32(connRequestLengthByte, uint32(connRequestLength))

		data.Append(connRequestLengthByte)

		appClassNameLength := len([]byte(trCommand.appClassName))

		//appClassNameLength
		data.AppendByte(byte(appClassNameLength))

		appContentLengthByte := make([]byte, 4)

<<<<<<< HEAD
func (decoder *trCodec) Decode(ctx interface{}, data types.IoBuffer, out interface{}) int {
	fmt.Println("tr decode:", data.Bytes())

	return 0
=======
		appContentLength := len(trCommand.appClassContent)
		binary.BigEndian.PutUint32(appContentLengthByte, uint32(appContentLength))

		data.Append(appContentLengthByte)

		data.Append(trCommand.connRequestContent)
		data.Append([]byte(trCommand.appClassName))
		data.Append(trCommand.appClassContent)

	} else {
		log.DefaultLogger.Println("[Decoder]no enough data for fully decode")
	}

}

/**
 *   Header(1B): 报文版本
 *   Header(1B): 请求/响应
 *   Header(1B): 报文协议(HESSIAN/JAVA)
 *   Header(1B): 单向/双向(响应报文中不使用这个字段)
 *   Header(1B): Reserved
 *   Header(4B): 通信层对象长度
 *   Header(1B): 应用层对象类名长度
 *   Header(4B): 应用层对象长度
 *   Body:       通信层对象
 *   Body:       应用层对象类名
 *   Body:       应用层对象
 */
func (decoder *trCodec) Decode(ctx interface{}, data types.IoBuffer, out interface{}) {
	fmt.Println("tr decode:", data.Bytes())

	bytes := data.Bytes()

	protocolVersion := bytes[0]

	requestFlag := bytes[1]

	serializeProtocol := bytes[2]

	direction := bytes[3]

	//跳过 reserved

	connRequestLength := binary.BigEndian.Uint32(bytes[5:9])

	appClassNameLength := uint32(bytes[9])

	appClassContentLength := binary.BigEndian.Uint32(bytes[10:14])

	connRequestEnd := 14 + connRequestLength
	connRequestContent := bytes[14:connRequestEnd]

	appClassNameEnd := connRequestEnd + appClassNameLength
	appClassNameContent := bytes[connRequestEnd:appClassNameEnd]
	appClassName := string(appClassNameContent)
	appClassContent := bytes[appClassNameEnd : appClassNameEnd+appClassContentLength]

	totalLength := PROTOCOL_HEADER_LENGTH + connRequestLength + appClassNameLength + appClassContentLength

	var cmdCode int16

	if requestFlag == HEADER_REQUEST {

		if appClassName == "com.taobao.remoting.impl.ConnectionHeartBeat" {

			direction = HEADER_TWOWAY
			cmdCode = TR_HEARTBEAT
		} else {
			cmdCode = TR_REQUEST
		}

		request := trRequestCommand{

			trCommand: trCommand{
				originalBytes:      bytes,
				protocolVersion:    protocolVersion,
				requestFlag:        requestFlag,
				protocol:           serializeProtocol,
				direction:          direction,
				cmdCode:            cmdCode,
				appClassName:       appClassName,
				connRequestContent: connRequestContent,
				appClassContent:    appClassContent,
				totalLength:        totalLength,
			},
		}
		//pass decode result to command handler
		if list, ok := out.(*[]trRequestCommand); ok {
			*list = append(*list, request)
		}

	} else if requestFlag == HEADER_RESPONSE {

		cmdCode = TR_RESPONSE

		response := trResponseCommand{

			trCommand: trCommand{
				originalBytes:      bytes,
				protocolVersion:    protocolVersion,
				requestFlag:        requestFlag,
				protocol:           serializeProtocol,
				direction:          direction,
				cmdCode:            cmdCode,
				appClassName:       appClassName,
				connRequestContent: connRequestContent,
				appClassContent:    appClassContent,
				totalLength:        totalLength,
			},
		}
		//pass decode result to command handler
		if list, ok := out.(*[]trResponseCommand); ok {
			*list = append(*list, response)
		}
	}

>>>>>>> cc03a435
}<|MERGE_RESOLUTION|>--- conflicted
+++ resolved
@@ -102,12 +102,6 @@
 
 		appContentLengthByte := make([]byte, 4)
 
-<<<<<<< HEAD
-func (decoder *trCodec) Decode(ctx interface{}, data types.IoBuffer, out interface{}) int {
-	fmt.Println("tr decode:", data.Bytes())
-
-	return 0
-=======
 		appContentLength := len(trCommand.appClassContent)
 		binary.BigEndian.PutUint32(appContentLengthByte, uint32(appContentLength))
 
@@ -224,5 +218,4 @@
 		}
 	}
 
->>>>>>> cc03a435
 }