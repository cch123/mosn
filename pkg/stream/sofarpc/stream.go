--- conflicted
+++ resolved
@@ -185,7 +185,7 @@
 
 	switch cmd.CommandType() {
 	case sofarpc.REQUEST, sofarpc.REQUEST_ONEWAY:
-		stream = conn.onNewStreamDetect(ctx, cmd)
+		stream = conn.onNewStreamDetect(ctx, cmd, conn.codecEngine)
 	case sofarpc.RESPONSE:
 		stream = conn.onStreamRecv(ctx, cmd)
 	}
@@ -206,7 +206,6 @@
 }
 
 func (conn *streamConnection) handleError(ctx context.Context, cmd interface{}, err error) {
-
 	switch err {
 	case rpc.ErrUnrecognizedCode, sofarpc.ErrUnKnownCmdType, sofarpc.ErrUnKnownCmdCode, ErrNotSofarpcCmd:
 		conn.logger.Errorf("error occurs while proceeding codec logic: %s", err.Error())
@@ -220,7 +219,7 @@
 				var stream *stream
 				switch cmd.CommandType() {
 				case sofarpc.REQUEST, sofarpc.REQUEST_ONEWAY:
-					stream = conn.onNewStreamDetect(ctx, cmd)
+					stream = conn.onNewStreamDetect(ctx, cmd, conn.codecEngine)
 				case sofarpc.RESPONSE:
 					stream = conn.onStreamRecv(ctx, cmd)
 				}
@@ -237,7 +236,7 @@
 	}
 }
 
-func (conn *streamConnection) onNewStreamDetect(ctx context.Context, cmd sofarpc.SofaRpcCmd) *stream {
+func (conn *streamConnection) onNewStreamDetect(ctx context.Context, cmd sofarpc.SofaRpcCmd, spanBuilder types.SpanBuilder) *stream {
 	buffers := sofaBuffersByContext(ctx)
 	stream := &buffers.server
 
@@ -249,7 +248,7 @@
 
 	conn.logger.Debugf("new stream detect, id = %d", stream.ID)
 
-	stream.receiver = conn.serverCallbacks.NewStreamDetect(stream.ctx, stream)
+	stream.receiver = conn.serverCallbacks.NewStreamDetect(stream.ctx, stream, spanBuilder)
 	return stream
 }
 
@@ -262,13 +261,8 @@
 	if stream, ok := conn.streams[requestID]; ok {
 		delete(conn.streams, requestID)
 
-<<<<<<< HEAD
-		stream.decoder = conn.serverCallbacks.NewStream(conn.context, streamID, stream, conn.protocols)
-		conn.activeStreams.Set(streamID, stream)
-=======
 		// transmit buffer ctx
 		buffer.TransmitBufferPoolContext(stream.ctx, ctx)
->>>>>>> 28769358
 
 		conn.logger.Debugf("stream recv, id = %d", stream.ID)
 		return stream
