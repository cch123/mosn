/*
 * Licensed to the Apache Software Foundation (ASF) under one or more
 * contributor license agreements.  See the NOTICE file distributed with
 * this work for additional information regarding copyright ownership.
 * The ASF licenses this file to You under the Apache License, Version 2.0
 * (the "License"); you may not use this file except in compliance with
 * the License.  You may obtain a copy of the License at
 *
 *     http://www.apache.org/licenses/LICENSE-2.0
 *
 * Unless required by applicable law or agreed to in writing, software
 * distributed under the License is distributed on an "AS IS" BASIS,
 * WITHOUT WARRANTIES OR CONDITIONS OF ANY KIND, either express or implied.
 * See the License for the specific language governing permissions and
 * limitations under the License.
 */

package http

import (
	"context"
	"sync"

	"fmt"
	"time"

	"github.com/alipay/sofa-mosn/pkg/protocol"
	"github.com/alipay/sofa-mosn/pkg/proxy"
	str "github.com/alipay/sofa-mosn/pkg/stream"
	"github.com/alipay/sofa-mosn/pkg/types"
	"github.com/rcrowley/go-metrics"
)

//const defaultIdleTimeout = time.Second * 60 // not used yet

func init() {
	proxy.RegisterNewPoolFactory(protocol.HTTP1, NewConnPool)
	types.RegisterConnPoolFactory(protocol.HTTP1, true)

}

// types.ConnectionPool
type connPool struct {
	MaxConn int

	host types.Host

	statReport bool

	clientMux        sync.Mutex
	availableClients []*activeClient // available clients
	totalClientCount uint64          // total clients
}

func NewConnPool(host types.Host) types.ConnectionPool {
	pool := &connPool{
		host: host,
	}

	if pool.statReport {
		pool.report()
	}

	return pool
}

func (p *connPool) Protocol() types.Protocol {
	return protocol.HTTP1
}

//由 PROXY 调用
func (p *connPool) NewStream(ctx context.Context, receiver types.StreamReceiver, cb types.PoolEventListener) types.Cancellable {

	c, reason := p.getAvailableClient(ctx)

	if c == nil {
		cb.OnFailure(reason, nil)
		return nil
	}

	if !p.host.ClusterInfo().ResourceManager().Requests().CanCreate() {
		cb.OnFailure(types.Overflow, nil)
		p.host.HostStats().UpstreamRequestPendingOverflow.Inc(1)
		p.host.ClusterInfo().Stats().UpstreamRequestPendingOverflow.Inc(1)
	} else {
		p.host.HostStats().UpstreamRequestTotal.Inc(1)
		p.host.HostStats().UpstreamRequestActive.Inc(1)
		p.host.ClusterInfo().Stats().UpstreamRequestTotal.Inc(1)
		p.host.ClusterInfo().Stats().UpstreamRequestActive.Inc(1)
		p.host.ClusterInfo().ResourceManager().Requests().Increase()

		streamEncoder := c.codecClient.NewStream(ctx, receiver)
		cb.OnReady(streamEncoder, p.host)
	}

	return nil
}

func (p *connPool) getAvailableClient(ctx context.Context) (*activeClient, types.PoolFailureReason) {
	p.clientMux.Lock()
	defer p.clientMux.Unlock()

	n := len(p.availableClients)
	// no available client
	if n == 0 {
		maxConns := p.host.ClusterInfo().ResourceManager().Connections().Max()
		if p.totalClientCount < maxConns {
			p.totalClientCount++
			return newActiveClient(ctx, p)
		} else {
			p.host.HostStats().UpstreamRequestPendingOverflow.Inc(1)
			p.host.ClusterInfo().Stats().UpstreamRequestPendingOverflow.Inc(1)
			return nil, types.Overflow
		}
	} else {
		n--
		c := p.availableClients[n]
		p.availableClients[n] = nil
		p.availableClients = p.availableClients[:n]
		return c, ""
	}
}

func (p *connPool) Close() {
	p.clientMux.Lock()
	defer p.clientMux.Unlock()

	for _, c := range p.availableClients {
		c.codecClient.Close()
	}
}

func (p *connPool) onConnectionEvent(client *activeClient, event types.ConnectionEvent) {
	if event.IsClose() {

		if client.closeWithActiveReq {
			if event == types.LocalClose {
				p.host.HostStats().UpstreamConnectionLocalCloseWithActiveRequest.Inc(1)
				p.host.ClusterInfo().Stats().UpstreamConnectionLocalCloseWithActiveRequest.Inc(1)
			} else if event == types.RemoteClose {
				p.host.HostStats().UpstreamConnectionRemoteCloseWithActiveRequest.Inc(1)
				p.host.ClusterInfo().Stats().UpstreamConnectionRemoteCloseWithActiveRequest.Inc(1)
			}
		}

<<<<<<< HEAD
=======
		p.totalClientCount--

>>>>>>> 4ae1d665
		// check if closed connection is available
		p.clientMux.Lock()
		defer p.clientMux.Unlock()

<<<<<<< HEAD
		p.clientCount--

		for i, c := range p.clients {
=======
		for i, c := range p.availableClients {
>>>>>>> 4ae1d665
			if c == client {
				p.availableClients[i] = nil
				p.availableClients = append(p.availableClients[:i], p.availableClients[i+1:]...)
				break
			}
		}
	} else if event == types.ConnectTimeout {
		p.host.HostStats().UpstreamRequestTimeout.Inc(1)
		p.host.ClusterInfo().Stats().UpstreamRequestTimeout.Inc(1)
		client.codecClient.Close()
	} else if event == types.ConnectFailed {
		p.host.HostStats().UpstreamConnectionConFail.Inc(1)
		p.host.ClusterInfo().Stats().UpstreamConnectionConFail.Inc(1)
	}
}

func (p *connPool) onStreamDestroy(client *activeClient) {
	p.host.HostStats().UpstreamRequestActive.Dec(1)
	p.host.ClusterInfo().Stats().UpstreamRequestActive.Dec(1)
	p.host.ClusterInfo().ResourceManager().Requests().Decrease()

	// return to pool
	p.clientMux.Lock()
	p.availableClients = append(p.availableClients, client)
	p.clientMux.Unlock()
}

func (p *connPool) onStreamReset(client *activeClient, reason types.StreamResetReason) {
	if reason == types.StreamConnectionTermination || reason == types.StreamConnectionFailed {
		p.host.HostStats().UpstreamRequestFailureEject.Inc(1)
		p.host.ClusterInfo().Stats().UpstreamRequestFailureEject.Inc(1)
		client.closeWithActiveReq = true
	} else if reason == types.StreamLocalReset {
		p.host.HostStats().UpstreamRequestLocalReset.Inc(1)
		p.host.ClusterInfo().Stats().UpstreamRequestLocalReset.Inc(1)
	} else if reason == types.StreamRemoteReset {
		p.host.HostStats().UpstreamRequestRemoteReset.Inc(1)
		p.host.ClusterInfo().Stats().UpstreamRequestRemoteReset.Inc(1)
	}
}

func (p *connPool) createCodecClient(context context.Context, connData types.CreateConnectionData) str.CodecClient {
	return str.NewCodecClient(context, protocol.HTTP1, connData.Connection, connData.HostInfo)
}

func (p *connPool) report() {
	// report
	go func() {
		for {
			p.clientMux.Lock()
			fmt.Printf("pool = %s, available clients=%d, total clients=%d\n", p.host.Address(), len(p.availableClients), p.totalClientCount)
			p.clientMux.Unlock()
			time.Sleep(time.Second)
		}
	}()
}

// stream.CodecClientCallbacks
// types.ConnectionEventListener
// types.StreamConnectionEventListener
type activeClient struct {
	pool               *connPool
	codecClient        str.CodecClient
	host               types.CreateConnectionData
	totalStream        uint64
	closeWithActiveReq bool
}

func newActiveClient(ctx context.Context, pool *connPool) (*activeClient, types.PoolFailureReason) {
	ac := &activeClient{
		pool: pool,
	}

	data := pool.host.CreateConnection(ctx)
	codecClient := pool.createCodecClient(ctx, data)
	codecClient.AddConnectionCallbacks(ac)
	codecClient.SetCodecClientCallbacks(ac)
	codecClient.SetCodecConnectionCallbacks(ac)

	ac.codecClient = codecClient
	ac.host = data

	if err := ac.host.Connection.Connect(true); err != nil {
		return nil, types.ConnectionFailure
	}

	pool.host.HostStats().UpstreamConnectionTotal.Inc(1)
	pool.host.HostStats().UpstreamConnectionActive.Inc(1)
	pool.host.ClusterInfo().Stats().UpstreamConnectionTotal.Inc(1)
	pool.host.ClusterInfo().Stats().UpstreamConnectionActive.Inc(1)

	// bytes total adds all connections data together, but buffered data not
	codecClient.SetConnectionStats(&types.ConnectionStats{
		ReadTotal:     pool.host.ClusterInfo().Stats().UpstreamBytesReadTotal,
		ReadBuffered:  metrics.NewGauge(),
		WriteTotal:    pool.host.ClusterInfo().Stats().UpstreamBytesWriteTotal,
		WriteBuffered: metrics.NewGauge(),
	})

	return ac, ""
}

func (ac *activeClient) OnEvent(event types.ConnectionEvent) {
	ac.pool.onConnectionEvent(ac, event)
}

func (ac *activeClient) OnStreamDestroy() {
	ac.pool.onStreamDestroy(ac)
}

func (ac *activeClient) OnStreamReset(reason types.StreamResetReason) {
	ac.pool.onStreamReset(ac, reason)
}

func (ac *activeClient) OnGoAway() {}<|MERGE_RESOLUTION|>--- conflicted
+++ resolved
@@ -36,7 +36,6 @@
 func init() {
 	proxy.RegisterNewPoolFactory(protocol.HTTP1, NewConnPool)
 	types.RegisterConnPoolFactory(protocol.HTTP1, true)
-
 }
 
 // types.ConnectionPool
@@ -143,22 +142,13 @@
 			}
 		}
 
-<<<<<<< HEAD
-=======
-		p.totalClientCount--
-
->>>>>>> 4ae1d665
 		// check if closed connection is available
 		p.clientMux.Lock()
 		defer p.clientMux.Unlock()
 
-<<<<<<< HEAD
-		p.clientCount--
-
-		for i, c := range p.clients {
-=======
+		p.totalClientCount--
+
 		for i, c := range p.availableClients {
->>>>>>> 4ae1d665
 			if c == client {
 				p.availableClients[i] = nil
 				p.availableClients = append(p.availableClients[:i], p.availableClients[i+1:]...)
