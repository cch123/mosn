--- conflicted
+++ resolved
@@ -47,11 +47,7 @@
 	return p.host
 }
 
-<<<<<<< HEAD
 func (p *connPool) InitActiveClient(context context.Context) error {
-=======
-func (p *connPool) GitInitActiveClient(context context.Context) error {
->>>>>>> 72cb113b
 	return nil
 }
 
