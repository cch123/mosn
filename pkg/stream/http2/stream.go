/*
 * Licensed to the Apache Software Foundation (ASF) under one or more
 * contributor license agreements.  See the NOTICE file distributed with
 * this work for additional information regarding copyright ownership.
 * The ASF licenses this file to You under the Apache License, Version 2.0
 * (the "License"); you may not use this file except in compliance with
 * the License.  You may obtain a copy of the License at
 *
 *     http://www.apache.org/licenses/LICENSE-2.0
 *
 * Unless required by applicable law or agreed to in writing, software
 * distributed under the License is distributed on an "AS IS" BASIS,
 * WITHOUT WARRANTIES OR CONDITIONS OF ANY KIND, either express or implied.
 * See the License for the specific language governing permissions and
 * limitations under the License.
 */

package http2

import (
	"context"
	"fmt"
	"io"
	"net/http"
	"net/url"
	"strconv"
	"strings"
	"sync"
	"sync/atomic"

	"github.com/alipay/sofa-mosn/pkg/buffer"
	"github.com/alipay/sofa-mosn/pkg/log"
	"github.com/alipay/sofa-mosn/pkg/mtls"
	"github.com/alipay/sofa-mosn/pkg/protocol"
	str "github.com/alipay/sofa-mosn/pkg/stream"
	"github.com/alipay/sofa-mosn/pkg/types"
	"golang.org/x/net/http2"
)

func init() {
	str.Register(protocol.HTTP2, &streamConnFactory{})
}

type streamConnFactory struct{}

func (f *streamConnFactory) CreateClientStream(context context.Context, connection types.ClientConnection,
	streamConnCallbacks types.StreamConnectionEventListener, connCallbacks types.ConnectionEventListener) types.ClientStreamConnection {
	return newClientStreamConnection(context, connection, streamConnCallbacks, connCallbacks)
}

func (f *streamConnFactory) CreateServerStream(context context.Context, connection types.Connection,
	callbacks types.ServerStreamConnectionEventListener) types.ServerStreamConnection {
	return newServerStreamConnection(context, connection, callbacks)
}

func (f *streamConnFactory) CreateBiDirectStream(context context.Context, connection types.ClientConnection,
	clientCallbacks types.StreamConnectionEventListener,
	serverCallbacks types.ServerStreamConnectionEventListener) types.ClientStreamConnection {
	return nil
}

var server http2.Server

// types.StreamConnection
// types.StreamConnectionEventListener
type streamConnection struct {
	context context.Context

	protocol      types.Protocol
	connection    types.Connection
	http2Conn     *http2.ClientConn
	asMutex       sync.Mutex
	connCallbacks types.ConnectionEventListener

	logger log.Logger
}

// types.StreamConnection
func (conn *streamConnection) Dispatch(buffer types.IoBuffer) {
}

func (conn *streamConnection) Protocol() types.Protocol {
	return conn.protocol
}

func (conn *streamConnection) GoAway() {
	// todo
}

// types.ClientStreamConnection
type clientStreamConnection struct {
	streamConnection
	streamConnCallbacks types.StreamConnectionEventListener
}

func newClientStreamConnection(context context.Context, connection types.ClientConnection,
	streamConnCallbacks types.StreamConnectionEventListener,
	connCallbacks types.ConnectionEventListener) types.ClientStreamConnection {

	log.DefaultLogger.Tracef("new http2 client stream connection")
	return &clientStreamConnection{
		streamConnection: streamConnection{
			context:       context,
			connection:    connection,
			http2Conn:     context.Value(H2ConnKey).(*http2.ClientConn),
			connCallbacks: connCallbacks,
			logger:        log.ByContext(context),
		},
		streamConnCallbacks: streamConnCallbacks,
	}
}

func (csc *clientStreamConnection) OnGoAway() {
	csc.streamConnCallbacks.OnGoAway()
}

func (csc *clientStreamConnection) NewStream(ctx context.Context, streamID string, responseDecoder types.StreamReceiver) types.StreamSender {
	log.DefaultLogger.Tracef("http2 client stream connection new stream , stream id = %v", streamID)
	stream := &clientStream{
		stream: stream{
			context: context.WithValue(ctx, types.ContextKeyStreamID, streamID),
			decoder: responseDecoder,
		},
		connection: csc,
	}

	return stream
}

// types.ServerStreamConnection
type serverStreamConnection struct {
	streamConnection
	serverStreamConnCallbacks types.ServerStreamConnectionEventListener
}

func newServerStreamConnection(context context.Context, connection types.Connection,
	callbacks types.ServerStreamConnectionEventListener) types.ServerStreamConnection {
	log.DefaultLogger.Tracef("new http2 server stream connection")
	connection.SetReadDisable(true)
	ssc := &serverStreamConnection{
		streamConnection: streamConnection{
			context:    context,
			connection: connection,
		},
		serverStreamConnCallbacks: callbacks,
	}

	if tlsConn, ok := ssc.connection.RawConn().(*mtls.TLSConn); ok {
		tlsConn.SetALPN(http2.NextProtoTLS)
		if err := tlsConn.Handshake(); err != nil {
			logger := log.ByContext(context)
			logger.Errorf("TLS handshake error from %s: %v", ssc.connection.RemoteAddr(), err)
			return nil
		}
	}

	server.ServeConn(connection.RawConn(), &http2.ServeConnOpts{
		Handler: ssc,
	})

	return ssc
}

func (ssc *serverStreamConnection) OnGoAway() {
	ssc.serverStreamConnCallbacks.OnGoAway()
}

//作为PROXY的STREAM SERVER
func (ssc *serverStreamConnection) ServeHTTP(responseWriter http.ResponseWriter, request *http.Request) {
	//generate stream id using global counter
	streamID := protocol.GenerateIDString()

	stream := &serverStream{
		stream: stream{
			context: context.WithValue(ssc.context, types.ContextKeyStreamID, streamID),
			request: request,
		},
		connection:       ssc,
		responseWriter:   responseWriter,
		responseDoneChan: make(chan struct{}),
	}
	stream.decoder = ssc.serverStreamConnCallbacks.NewStream(stream.stream.context, streamID, stream)

	if atomic.LoadInt32(&stream.readDisableCount) <= 0 {
		defer func() {
			if rec := recover(); rec != nil {
				stream.responseWriter = nil
			}
		}()

		stream.handleRequest()
	}

	<-stream.responseDoneChan
}

// types.Stream
// types.StreamSender
type stream struct {
	context context.Context

	readDisableCount int32
	request          *http.Request
	response         *http.Response
	decoder          types.StreamReceiver
	streamCbs        []types.StreamEventListener
}

// types.Stream
func (s *stream) AddEventListener(streamCb types.StreamEventListener) {
	s.streamCbs = append(s.streamCbs, streamCb)
}

func (s *stream) RemoveEventListener(streamCb types.StreamEventListener) {
	cbIdx := -1

	for i, streamCb := range s.streamCbs {
		if streamCb == streamCb {
			cbIdx = i
			break
		}
	}

	if cbIdx > -1 {
		s.streamCbs = append(s.streamCbs[:cbIdx], s.streamCbs[cbIdx+1:]...)
	}
}

func (s *stream) ResetStream(reason types.StreamResetReason) {
	for _, cb := range s.streamCbs {
		cb.OnResetStream(reason)
	}
}

type clientStream struct {
	stream
	connection *clientStreamConnection
}

// types.StreamSender
func (s *clientStream) AppendHeaders(context context.Context, headers types.HeaderMap, endStream bool) error {
	log.DefaultLogger.Tracef("http2 client stream encode headers")
<<<<<<< HEAD
	//headersMap, _ := headers.(map[string]string)
	headersMap := headers.(protocol.CommonHeader)

=======
	headersMap, _ := headers.(map[string]string)
	scheme := "http"
	if _, ok := s.connection.connection.RawConn().(*mtls.TLSConn); ok {
		scheme = "https"
	}
>>>>>>> 30cceb4b
	if s.request == nil {
		s.request = new(http.Request)
		s.request.Method = http.MethodGet
		s.request.URL, _ = url.Parse(fmt.Sprintf(scheme+"://%s/",
			s.connection.connection.RemoteAddr().String()))
	}

	var URI string

	if path, ok := headersMap[protocol.MosnHeaderPathKey]; ok {
		URI = fmt.Sprintf(scheme+"://%s%s", s.connection.connection.RemoteAddr().String(), path)
		delete(headersMap, protocol.MosnHeaderPathKey)
	}

	if URI != "" {

		if queryString, ok := headersMap[protocol.MosnHeaderQueryStringKey]; ok {
			URI += "?" + queryString
			delete(headersMap, protocol.MosnHeaderQueryStringKey)
		}

		s.request.URL, _ = url.Parse(URI)
	}

	if _, ok := headersMap["Host"]; ok {
		headersMap["Host"] = s.connection.connection.RemoteAddr().String()
		s.request.Host = s.connection.connection.RemoteAddr().String()
	}

	// delete inner header
	if _, ok := headersMap[protocol.MosnHeaderQueryStringKey]; ok {
		delete(headersMap, protocol.MosnHeaderQueryStringKey)
	}

	if _, ok := headersMap[protocol.MosnHeaderMethod]; ok {
		delete(headersMap, protocol.MosnHeaderMethod)
	}

	if _, ok := headersMap[protocol.MosnHeaderHostKey]; ok {
		delete(headersMap, protocol.MosnHeaderHostKey)
	}

	s.request.Header = encodeHeader(headersMap)

	log.DefaultLogger.Tracef("http2 client stream encode headers,headers = %v", s.request.Header)

	if endStream {
		s.endStream()
	}

	return nil
}

func (s *clientStream) AppendData(context context.Context, data types.IoBuffer, endStream bool) error {
	log.DefaultLogger.Tracef("http2 client stream encode data")
	if s.request == nil {
		s.request = new(http.Request)
	}

	s.request.Method = http.MethodPost
	s.request.Body = &IoBufferReadCloser{
		buf: data,
	}

	log.DefaultLogger.Tracef("http2 client stream encode data,data = %v", data.String())

	if endStream {
		s.endStream()
	}

	return nil
}

func (s *clientStream) AppendTrailers(context context.Context, trailers types.HeaderMap) error {
	log.DefaultLogger.Tracef("http2 client stream encode trailers")
	s.request.Trailer = encodeHeader(trailers.(protocol.CommonHeader))
	s.endStream()

	return nil
}

func (s *clientStream) endStream() {
	go s.doSend()
}

func (s *clientStream) ReadDisable(disable bool) {
	s.connection.logger.Debugf("high watermark on h2 stream client")

	if disable {
		atomic.AddInt32(&s.readDisableCount, 1)
	} else {
		newCount := atomic.AddInt32(&s.readDisableCount, -1)

		if newCount <= 0 {
			s.handleResponse()
		}
	}
}

func (s *clientStream) doSend() {
	resp, err := s.connection.http2Conn.RoundTrip(s.request)

	if err != nil {
		log.StartLogger.Errorf("http2 client stream send error %v", err)

		// due to we use golang h2 conn impl, we need to do some adapt to some things observable
		switch err.(type) {
		case http2.StreamError:
			s.ResetStream(types.StreamRemoteReset)
			s.CleanStream()
		case http2.GoAwayError:
			s.connection.streamConnCallbacks.OnGoAway()
			s.CleanStream()
		case error:
			// todo: target remote close event
			if err == io.EOF {
				s.connection.connection.Close(types.NoFlush, types.RemoteClose)
			} else if err.Error() == "http2: client conn is closed" {
				// we don't use mosn io impl, so get connection state from golang h2 io read/write loop
				s.connection.connection.Close(types.NoFlush, types.LocalClose)
			} else if err.Error() == "http2: client conn not usable" {
				// raise overflow event to let conn pool taking action
				s.ResetStream(types.StreamOverflow)
			} else if err.Error() == "http2: Transport received Server's graceful shutdown GOAWAY" {
				s.connection.streamConnCallbacks.OnGoAway()
			} else if err.Error() == "http2: Transport received Server's graceful shutdown GOAWAY; some request body already written" {
				// todo: retry
			} else if err.Error() == "http2: timeout awaiting response headers" {
				s.ResetStream(types.StreamConnectionFailed)
			} else if err.Error() == "net/http: request canceled" {
				s.ResetStream(types.StreamLocalReset)
			} else {
				s.connection.logger.Errorf("Unknown err: %v", err)
				s.connection.connection.Close(types.NoFlush, types.RemoteClose)
			}

			s.CleanStream()
		}
	} else {
		s.response = resp
		if atomic.LoadInt32(&s.readDisableCount) <= 0 {
			s.handleResponse()
		}
	}
}

func (s *clientStream) CleanStream() {
	s.connection.asMutex.Lock()
	s.response = nil
	s.connection.asMutex.Unlock()
}

func (s *clientStream) handleResponse() {
	if s.response != nil {
		s.decoder.OnReceiveHeaders(s.context, protocol.CommonHeader(decodeRespHeader(s.response)), false)
		buf := buffer.NewIoBuffer(1024)
		buf.ReadFrom(s.response.Body)
		s.decoder.OnReceiveData(s.context, buf, false)
		s.decoder.OnReceiveTrailers(s.context, protocol.CommonHeader(decodeHeader(s.response.Trailer)))

		s.connection.asMutex.Lock()
		s.response = nil
		s.connection.asMutex.Unlock()
	}
}

func (s *clientStream) GetStream() types.Stream {
	return s
}

type serverStream struct {
	stream
	connection       *serverStreamConnection
	responseWriter   http.ResponseWriter
	responseDone     uint32
	responseDoneChan chan struct{}
}

// types.StreamSender
func (s *serverStream) AppendHeaders(context context.Context, headersIn types.HeaderMap, endStream bool) error {
	headers := headersIn.(protocol.CommonHeader)

	if s.response == nil {
		s.response = new(http.Response)
	}

	if value, ok := headers[types.HeaderStatus]; ok {
		s.response.StatusCode, _ = strconv.Atoi(value)
		delete(headers, types.HeaderStatus)
	} else {
		s.response.StatusCode = 200
	}

	s.response.Header = encodeHeader(headers)

	if endStream {
		s.endStream()
	}

	return nil
}

func (s *serverStream) AppendData(context context.Context, data types.IoBuffer, endStream bool) error {
	if s.response == nil {
		s.response = new(http.Response)
	}

	s.response.Body = &IoBufferReadCloser{
		buf: data,
	}

	if endStream {
		s.endStream()
	}
	return nil
}

func (s *serverStream) AppendTrailers(context context.Context, trailers types.HeaderMap) error {
	s.response.Trailer = encodeHeader(trailers.(protocol.CommonHeader))

	s.endStream()
	return nil
}

func (s *serverStream) endStream() {
	s.doSend()

	if atomic.CompareAndSwapUint32(&s.responseDone, 0, 1) {
		close(s.responseDoneChan)
	}
}

func (s *serverStream) ResetStream(reason types.StreamResetReason) {
	// on stream reset
	if atomic.CompareAndSwapUint32(&s.responseDone, 0, 1) {
		close(s.responseDoneChan)
	}

	s.stream.ResetStream(reason)
}

func (s *serverStream) ReadDisable(disable bool) {
	s.connection.logger.Debugf("high watermark on h2 stream server")

	if disable {
		atomic.AddInt32(&s.readDisableCount, 1)
	} else {
		newCount := atomic.AddInt32(&s.readDisableCount, -1)

		if newCount <= 0 {
			s.handleRequest()
		}
	}
}

func (s *serverStream) doSend() {
	if s.responseWriter == nil {
		s.connection.logger.Warnf("responseWriter is nil, send stream is ignored")

		return
	}

	for key, values := range s.response.Header {
		for _, value := range values {
			s.responseWriter.Header().Add(key, value)
		}
	}

	s.responseWriter.WriteHeader(s.response.StatusCode)

	if s.response.Body != nil {
		buf := buffer.NewIoBuffer(1024)
		buf.ReadFrom(s.response.Body)
		buf.WriteTo(s.responseWriter)
	}
}

func (s *serverStream) handleRequest() {
	if s.request != nil {

		header := decodeHeader(s.request.Header)

		// set host header if not found, just for insurance
		if _, ok := header[protocol.MosnHeaderHostKey]; !ok {
			header[protocol.MosnHeaderHostKey] = s.request.Host
		}

		// set path header if not found
		path, queryString := parsePathFromURI(s.request.RequestURI)

		if _, ok := header[protocol.MosnHeaderPathKey]; !ok {
			header[protocol.MosnHeaderPathKey] = string(path)
		}

		// set query string header if not found
		if _, ok := header[protocol.MosnHeaderQueryStringKey]; !ok {
			header[protocol.MosnHeaderQueryStringKey] = string(queryString)
		}

		s.decoder.OnReceiveHeaders(s.context, protocol.CommonHeader(header), false)

		//remove detect
		//if s.element != nil {
		buf := buffer.NewIoBuffer(1024)
		buf.ReadFrom(s.request.Body)
		s.decoder.OnReceiveData(s.context, buf, false)
		s.decoder.OnReceiveTrailers(s.context, protocol.CommonHeader(decodeHeader(s.request.Trailer)))
		//}
	}
}

func (s *serverStream) GetStream() types.Stream {
	return s
}

func encodeHeader(in map[string]string) (out map[string][]string) {
	out = make(map[string][]string, len(in))

	for k, v := range in {
		out[k] = strings.Split(v, ",")
	}

	return
}

func decodeHeader(in map[string][]string) (out map[string]string) {
	out = make(map[string]string, len(in))

	for k, v := range in {
		//// convert to lower case for internal process
		out[strings.ToLower(k)] = strings.Join(v, ",")
	}

	// inherit upstream's response status
	return
}

func decodeRespHeader(resp *http.Response) (out map[string]string) {
	header := decodeHeader(resp.Header)

	// inherit upstream's response status
	header[types.HeaderStatus] = strconv.Itoa(resp.StatusCode)

	return header
}

// io.ReadCloser
type IoBufferReadCloser struct {
	buf types.IoBuffer
}

func (rc *IoBufferReadCloser) Read(p []byte) (n int, err error) {
	return rc.buf.Read(p)
}

func (rc *IoBufferReadCloser) Close() error {
	rc.buf.Reset()
	return nil
}

// GET /rest/1.0/file?fields=P_G&bz=test
// return path and query string
func parsePathFromURI(requestURI string) (string, string) {

	if "" == requestURI {
		return "", ""
	}

	queryMaps := strings.Split(requestURI, "?")
	if len(queryMaps) > 1 {
		return queryMaps[0], queryMaps[1]
	}
	return queryMaps[0], ""

}<|MERGE_RESOLUTION|>--- conflicted
+++ resolved
@@ -240,17 +240,11 @@
 // types.StreamSender
 func (s *clientStream) AppendHeaders(context context.Context, headers types.HeaderMap, endStream bool) error {
 	log.DefaultLogger.Tracef("http2 client stream encode headers")
-<<<<<<< HEAD
-	//headersMap, _ := headers.(map[string]string)
-	headersMap := headers.(protocol.CommonHeader)
-
-=======
-	headersMap, _ := headers.(map[string]string)
+	headersMap, _ := headers.(protocol.CommonHeader)
 	scheme := "http"
 	if _, ok := s.connection.connection.RawConn().(*mtls.TLSConn); ok {
 		scheme = "https"
 	}
->>>>>>> 30cceb4b
 	if s.request == nil {
 		s.request = new(http.Request)
 		s.request.Method = http.MethodGet
