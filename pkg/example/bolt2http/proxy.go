package main

import (
	"fmt"
	"net"
	"net/http"
	_ "net/http/pprof"
	"time"

	"gitlab.alipay-inc.com/afe/mosn/pkg/api/v2"
	"gitlab.alipay-inc.com/afe/mosn/pkg/filter/stream/faultinject"
	"gitlab.alipay-inc.com/afe/mosn/pkg/filter/stream/healthcheck/sofarpc"
	"gitlab.alipay-inc.com/afe/mosn/pkg/log"
	"gitlab.alipay-inc.com/afe/mosn/pkg/network"
	"gitlab.alipay-inc.com/afe/mosn/pkg/network/buffer"
	"gitlab.alipay-inc.com/afe/mosn/pkg/protocol"
	_ "gitlab.alipay-inc.com/afe/mosn/pkg/protocol/sofarpc/codec"
	_ "gitlab.alipay-inc.com/afe/mosn/pkg/router/basic"
	"gitlab.alipay-inc.com/afe/mosn/pkg/server"
	"gitlab.alipay-inc.com/afe/mosn/pkg/server/config/proxy"
	_ "gitlab.alipay-inc.com/afe/mosn/pkg/stream/http2"
	"gitlab.alipay-inc.com/afe/mosn/pkg/types"
	"gitlab.alipay-inc.com/afe/mosn/pkg/upstream/cluster"
	"golang.org/x/net/http2"
)

const (
	RealServerAddr = "127.0.0.1:8088"
	MeshServerAddr = "127.0.0.1:2045"
	TestCluster    = "tstCluster"
	TestListener   = "tstListener"
)

var boltV1HBBytes = []byte{0x01, 0x01, 0x00, 0x00, 0x01, 0x00, 0x00, 0x00, 0x72, 0x01, 0x00, 0x00, 0x00, 0x64, 0x00, 0x2c, 0x00, 0x45, 0x00, 0x00, 0x01, 0xe0, 0x63, 0x6f, 0x6d, 0x2e, 0x61, 0x6c, 0x69, 0x70, 0x61, 0x79, 0x2e, 0x73, 0x6f, 0x66, 0x61, 0x2e, 0x72, 0x70, 0x63, 0x2e, 0x63, 0x6f, 0x72, 0x65, 0x2e, 0x72, 0x65, 0x71, 0x75, 0x65, 0x73, 0x74, 0x2e, 0x53, 0x6f, 0x66, 0x61, 0x52, 0x65, 0x71, 0x75, 0x65, 0x73, 0x74, 0x00, 0x00, 0x00, 0x07, 0x73, 0x65, 0x72, 0x76, 0x69, 0x63, 0x65, 0x00, 0x00, 0x00, 0x36, 0x63, 0x6f, 0x6d, 0x2e, 0x61, 0x6c, 0x69, 0x70, 0x61, 0x79, 0x2e, 0x72, 0x70, 0x63, 0x2e, 0x63, 0x6f, 0x6d, 0x6d, 0x6f, 0x6e, 0x2e, 0x73, 0x65, 0x72, 0x76, 0x69, 0x63, 0x65, 0x2e, 0x66, 0x61, 0x63, 0x61, 0x64, 0x65, 0x2e, 0x53, 0x61, 0x6d, 0x70, 0x6c, 0x65, 0x53, 0x65, 0x72, 0x76, 0x69, 0x63, 0x65, 0x3a, 0x31, 0x2e, 0x30, 0x4f, 0xbc, 0x63, 0x6f, 0x6d, 0x2e, 0x61, 0x6c, 0x69, 0x70, 0x61, 0x79, 0x2e, 0x73, 0x6f, 0x66, 0x61, 0x2e, 0x72, 0x70, 0x63, 0x2e, 0x63, 0x6f, 0x72, 0x65, 0x2e, 0x72, 0x65, 0x71, 0x75, 0x65, 0x73, 0x74, 0x2e, 0x53, 0x6f, 0x66, 0x61, 0x52, 0x65, 0x71, 0x75, 0x65, 0x73, 0x74, 0x95, 0x0d, 0x74, 0x61, 0x72, 0x67, 0x65, 0x74, 0x41, 0x70, 0x70, 0x4e, 0x61, 0x6d, 0x65, 0x0a, 0x6d, 0x65, 0x74, 0x68, 0x6f, 0x64, 0x4e, 0x61, 0x6d, 0x65, 0x17, 0x74, 0x61, 0x72, 0x67, 0x65, 0x74, 0x53, 0x65, 0x72, 0x76, 0x69, 0x63, 0x65, 0x55, 0x6e, 0x69, 0x71, 0x75, 0x65, 0x4e, 0x61, 0x6d, 0x65, 0x0c, 0x72, 0x65, 0x71, 0x75, 0x65, 0x73, 0x74, 0x50, 0x72, 0x6f, 0x70, 0x73, 0x0d, 0x6d, 0x65, 0x74, 0x68, 0x6f, 0x64, 0x41, 0x72, 0x67, 0x53, 0x69, 0x67, 0x73, 0x6f, 0x90, 0x07, 0x72, 0x70, 0x63, 0x2d, 0x62, 0x61, 0x72, 0x07, 0x65, 0x63, 0x68, 0x6f, 0x53, 0x74, 0x72, 0x53, 0x00, 0x36, 0x63, 0x6f, 0x6d, 0x2e, 0x61, 0x6c, 0x69, 0x70, 0x61, 0x79, 0x2e, 0x72, 0x70, 0x63, 0x2e, 0x63, 0x6f, 0x6d, 0x6d, 0x6f, 0x6e, 0x2e, 0x73, 0x65, 0x72, 0x76, 0x69, 0x63, 0x65, 0x2e, 0x66, 0x61, 0x63, 0x61, 0x64, 0x65, 0x2e, 0x53, 0x61, 0x6d, 0x70, 0x6c, 0x65, 0x53, 0x65, 0x72, 0x76, 0x69, 0x63, 0x65, 0x3a, 0x31, 0x2e, 0x30, 0x4d, 0x11, 0x72, 0x70, 0x63, 0x5f, 0x74, 0x72, 0x61, 0x63, 0x65, 0x5f, 0x63, 0x6f, 0x6e, 0x74, 0x65, 0x78, 0x74, 0x4d, 0x09, 0x73, 0x6f, 0x66, 0x61, 0x52, 0x70, 0x63, 0x49, 0x64, 0x01, 0x30, 0x07, 0x45, 0x6c, 0x61, 0x73, 0x74, 0x69, 0x63, 0x01, 0x46, 0x0b, 0x73, 0x79, 0x73, 0x50, 0x65, 0x6e, 0x41, 0x74, 0x74, 0x72, 0x73, 0x00, 0x0d, 0x73, 0x6f, 0x66, 0x61, 0x43, 0x61, 0x6c, 0x6c, 0x65, 0x72, 0x49, 0x64, 0x63, 0x03, 0x64, 0x65, 0x76, 0x09, 0x7a, 0x70, 0x72, 0x6f, 0x78, 0x79, 0x55, 0x49, 0x44, 0x00, 0x10, 0x7a, 0x70, 0x72, 0x6f, 0x78, 0x79, 0x54, 0x61, 0x72, 0x67, 0x65, 0x74, 0x5a, 0x6f, 0x6e, 0x65, 0x00, 0x0c, 0x73, 0x6f, 0x66, 0x61, 0x43, 0x61, 0x6c, 0x6c, 0x65, 0x72, 0x49, 0x70, 0x0d, 0x31, 0x31, 0x2e, 0x31, 0x36, 0x36, 0x2e, 0x32, 0x32, 0x2e, 0x31, 0x36, 0x31, 0x0b, 0x73, 0x6f, 0x66, 0x61, 0x54, 0x72, 0x61, 0x63, 0x65, 0x49, 0x64, 0x1e, 0x30, 0x62, 0x61, 0x36, 0x31, 0x36, 0x61, 0x31, 0x31, 0x35, 0x31, 0x34, 0x34, 0x33, 0x35, 0x33, 0x37, 0x31, 0x39, 0x36, 0x32, 0x31, 0x30, 0x30, 0x34, 0x34, 0x38, 0x30, 0x30, 0x35, 0x0c, 0x73, 0x6f, 0x66, 0x61, 0x50, 0x65, 0x6e, 0x41, 0x74, 0x74, 0x72, 0x73, 0x00, 0x0e, 0x73, 0x6f, 0x66, 0x61, 0x43, 0x61, 0x6c, 0x6c, 0x65, 0x72, 0x5a, 0x6f, 0x6e, 0x65, 0x05, 0x47, 0x5a, 0x30, 0x30, 0x42, 0x0d, 0x73, 0x6f, 0x66, 0x61, 0x43, 0x61, 0x6c, 0x6c, 0x65, 0x72, 0x41, 0x70, 0x70, 0x07, 0x72, 0x70, 0x63, 0x2d, 0x66, 0x6f, 0x6f, 0x0d, 0x7a, 0x70, 0x72, 0x6f, 0x78, 0x79, 0x54, 0x69, 0x6d, 0x65, 0x6f, 0x75, 0x74, 0x03, 0x31, 0x30, 0x30, 0x7a, 0x7a, 0x56, 0x74, 0x00, 0x07, 0x5b, 0x73, 0x74, 0x72, 0x69, 0x6e, 0x67, 0x6e, 0x01, 0x10, 0x6a, 0x61, 0x76, 0x61, 0x2e, 0x6c, 0x61, 0x6e, 0x67, 0x2e, 0x53, 0x74, 0x72, 0x69, 0x6e, 0x67, 0x7a, 0x01, 0x61}
var boltV1ReqBytes = []byte{0x01, 0x01, 0x00, 0x01, 0x01, 0x00, 0x00, 0x00, 0x72, 0x01, 0x00, 0x00, 0x00, 0x64, 0x00, 0x2c, 0x00, 0x45, 0x00, 0x00, 0x01, 0xe0, 0x63, 0x6f, 0x6d, 0x2e, 0x61, 0x6c, 0x69, 0x70, 0x61, 0x79, 0x2e, 0x73, 0x6f, 0x66, 0x61, 0x2e, 0x72, 0x70, 0x63, 0x2e, 0x63, 0x6f, 0x72, 0x65, 0x2e, 0x72, 0x65, 0x71, 0x75, 0x65, 0x73, 0x74, 0x2e, 0x53, 0x6f, 0x66, 0x61, 0x52, 0x65, 0x71, 0x75, 0x65, 0x73, 0x74, 0x00, 0x00, 0x00, 0x07, 0x73, 0x65, 0x72, 0x76, 0x69, 0x63, 0x65, 0x00, 0x00, 0x00, 0x36, 0x63, 0x6f, 0x6d, 0x2e, 0x61, 0x6c, 0x69, 0x70, 0x61, 0x79, 0x2e, 0x72, 0x70, 0x63, 0x2e, 0x63, 0x6f, 0x6d, 0x6d, 0x6f, 0x6e, 0x2e, 0x73, 0x65, 0x72, 0x76, 0x69, 0x63, 0x65, 0x2e, 0x66, 0x61, 0x63, 0x61, 0x64, 0x65, 0x2e, 0x53, 0x61, 0x6d, 0x70, 0x6c, 0x65, 0x53, 0x65, 0x72, 0x76, 0x69, 0x63, 0x65, 0x3a, 0x31, 0x2e, 0x30, 0x4f, 0xbc, 0x63, 0x6f, 0x6d, 0x2e, 0x61, 0x6c, 0x69, 0x70, 0x61, 0x79, 0x2e, 0x73, 0x6f, 0x66, 0x61, 0x2e, 0x72, 0x70, 0x63, 0x2e, 0x63, 0x6f, 0x72, 0x65, 0x2e, 0x72, 0x65, 0x71, 0x75, 0x65, 0x73, 0x74, 0x2e, 0x53, 0x6f, 0x66, 0x61, 0x52, 0x65, 0x71, 0x75, 0x65, 0x73, 0x74, 0x95, 0x0d, 0x74, 0x61, 0x72, 0x67, 0x65, 0x74, 0x41, 0x70, 0x70, 0x4e, 0x61, 0x6d, 0x65, 0x0a, 0x6d, 0x65, 0x74, 0x68, 0x6f, 0x64, 0x4e, 0x61, 0x6d, 0x65, 0x17, 0x74, 0x61, 0x72, 0x67, 0x65, 0x74, 0x53, 0x65, 0x72, 0x76, 0x69, 0x63, 0x65, 0x55, 0x6e, 0x69, 0x71, 0x75, 0x65, 0x4e, 0x61, 0x6d, 0x65, 0x0c, 0x72, 0x65, 0x71, 0x75, 0x65, 0x73, 0x74, 0x50, 0x72, 0x6f, 0x70, 0x73, 0x0d, 0x6d, 0x65, 0x74, 0x68, 0x6f, 0x64, 0x41, 0x72, 0x67, 0x53, 0x69, 0x67, 0x73, 0x6f, 0x90, 0x07, 0x72, 0x70, 0x63, 0x2d, 0x62, 0x61, 0x72, 0x07, 0x65, 0x63, 0x68, 0x6f, 0x53, 0x74, 0x72, 0x53, 0x00, 0x36, 0x63, 0x6f, 0x6d, 0x2e, 0x61, 0x6c, 0x69, 0x70, 0x61, 0x79, 0x2e, 0x72, 0x70, 0x63, 0x2e, 0x63, 0x6f, 0x6d, 0x6d, 0x6f, 0x6e, 0x2e, 0x73, 0x65, 0x72, 0x76, 0x69, 0x63, 0x65, 0x2e, 0x66, 0x61, 0x63, 0x61, 0x64, 0x65, 0x2e, 0x53, 0x61, 0x6d, 0x70, 0x6c, 0x65, 0x53, 0x65, 0x72, 0x76, 0x69, 0x63, 0x65, 0x3a, 0x31, 0x2e, 0x30, 0x4d, 0x11, 0x72, 0x70, 0x63, 0x5f, 0x74, 0x72, 0x61, 0x63, 0x65, 0x5f, 0x63, 0x6f, 0x6e, 0x74, 0x65, 0x78, 0x74, 0x4d, 0x09, 0x73, 0x6f, 0x66, 0x61, 0x52, 0x70, 0x63, 0x49, 0x64, 0x01, 0x30, 0x07, 0x45, 0x6c, 0x61, 0x73, 0x74, 0x69, 0x63, 0x01, 0x46, 0x0b, 0x73, 0x79, 0x73, 0x50, 0x65, 0x6e, 0x41, 0x74, 0x74, 0x72, 0x73, 0x00, 0x0d, 0x73, 0x6f, 0x66, 0x61, 0x43, 0x61, 0x6c, 0x6c, 0x65, 0x72, 0x49, 0x64, 0x63, 0x03, 0x64, 0x65, 0x76, 0x09, 0x7a, 0x70, 0x72, 0x6f, 0x78, 0x79, 0x55, 0x49, 0x44, 0x00, 0x10, 0x7a, 0x70, 0x72, 0x6f, 0x78, 0x79, 0x54, 0x61, 0x72, 0x67, 0x65, 0x74, 0x5a, 0x6f, 0x6e, 0x65, 0x00, 0x0c, 0x73, 0x6f, 0x66, 0x61, 0x43, 0x61, 0x6c, 0x6c, 0x65, 0x72, 0x49, 0x70, 0x0d, 0x31, 0x31, 0x2e, 0x31, 0x36, 0x36, 0x2e, 0x32, 0x32, 0x2e, 0x31, 0x36, 0x31, 0x0b, 0x73, 0x6f, 0x66, 0x61, 0x54, 0x72, 0x61, 0x63, 0x65, 0x49, 0x64, 0x1e, 0x30, 0x62, 0x61, 0x36, 0x31, 0x36, 0x61, 0x31, 0x31, 0x35, 0x31, 0x34, 0x34, 0x33, 0x35, 0x33, 0x37, 0x31, 0x39, 0x36, 0x32, 0x31, 0x30, 0x30, 0x34, 0x34, 0x38, 0x30, 0x30, 0x35, 0x0c, 0x73, 0x6f, 0x66, 0x61, 0x50, 0x65, 0x6e, 0x41, 0x74, 0x74, 0x72, 0x73, 0x00, 0x0e, 0x73, 0x6f, 0x66, 0x61, 0x43, 0x61, 0x6c, 0x6c, 0x65, 0x72, 0x5a, 0x6f, 0x6e, 0x65, 0x05, 0x47, 0x5a, 0x30, 0x30, 0x42, 0x0d, 0x73, 0x6f, 0x66, 0x61, 0x43, 0x61, 0x6c, 0x6c, 0x65, 0x72, 0x41, 0x70, 0x70, 0x07, 0x72, 0x70, 0x63, 0x2d, 0x66, 0x6f, 0x6f, 0x0d, 0x7a, 0x70, 0x72, 0x6f, 0x78, 0x79, 0x54, 0x69, 0x6d, 0x65, 0x6f, 0x75, 0x74, 0x03, 0x31, 0x30, 0x30, 0x7a, 0x7a, 0x56, 0x74, 0x00, 0x07, 0x5b, 0x73, 0x74, 0x72, 0x69, 0x6e, 0x67, 0x6e, 0x01, 0x10, 0x6a, 0x61, 0x76, 0x61, 0x2e, 0x6c, 0x61, 0x6e, 0x67, 0x2e, 0x53, 0x74, 0x72, 0x69, 0x6e, 0x67, 0x7a, 0x01, 0x61}
var boltV1ResBytes = []byte{0x01, 0x00, 0x00, 0x02, 0x01, 0x00, 0x00, 0x00, 0x72, 0x01, 0x00, 0x00, 0x00, 0x2a, 0x00, 0x43, 0x00, 0x00, 0x01, 0xdd, 0x63, 0x6f, 0x6d, 0x2e, 0x61, 0x6c, 0x69, 0x70, 0x61, 0x79, 0x2e, 0x73, 0x6f, 0x66, 0x61, 0x2e, 0x72, 0x70, 0x63, 0x2e, 0x63, 0x6f, 0x72, 0x65, 0x2e, 0x72, 0x65, 0x71, 0x75, 0x65, 0x73, 0x74, 0x2e, 0x53, 0x6f, 0x66, 0x61, 0x52, 0x65, 0x71, 0x75, 0x65, 0x73, 0x74, 0x00, 0x00, 0x00, 0x07, 0x73, 0x65, 0x72, 0x76, 0x69, 0x63, 0x65, 0x00, 0x00, 0x00, 0x36, 0x63, 0x6f, 0x6d, 0x2e, 0x61, 0x6c, 0x69, 0x70, 0x61, 0x79, 0x2e, 0x72, 0x70, 0x63, 0x2e, 0x63, 0x6f, 0x6d, 0x6d, 0x6f, 0x6e, 0x2e, 0x73, 0x65, 0x72, 0x76, 0x69, 0x63, 0x65, 0x2e, 0x66, 0x61, 0x63, 0x61, 0x64, 0x65, 0x2e, 0x53, 0x61, 0x6d, 0x70, 0x6c, 0x65, 0x53, 0x65, 0x72, 0x76, 0x69, 0x63, 0x65, 0x3a, 0x31, 0x2e, 0x30, 0x4f, 0xbc, 0x63, 0x6f, 0x6d, 0x2e, 0x61, 0x6c, 0x69, 0x70, 0x61, 0x79, 0x2e, 0x73, 0x6f, 0x66, 0x61, 0x2e, 0x72, 0x70, 0x63, 0x2e, 0x63, 0x6f, 0x72, 0x65, 0x2e, 0x72, 0x65, 0x71, 0x75, 0x65, 0x73, 0x74, 0x2e, 0x53, 0x6f, 0x66, 0x61, 0x52, 0x65, 0x71, 0x75, 0x65, 0x73, 0x74, 0x95, 0x0d, 0x74, 0x61, 0x72, 0x67, 0x65, 0x74, 0x41, 0x70, 0x70, 0x4e, 0x61, 0x6d, 0x65, 0x0a, 0x6d, 0x65, 0x74, 0x68, 0x6f, 0x64, 0x4e, 0x61, 0x6d, 0x65, 0x17, 0x74, 0x61, 0x72, 0x67, 0x65, 0x74, 0x53, 0x65, 0x72, 0x76, 0x69, 0x63, 0x65, 0x55, 0x6e, 0x69, 0x71, 0x75, 0x65, 0x4e, 0x61, 0x6d, 0x65, 0x0c, 0x72, 0x65, 0x71, 0x75, 0x65, 0x73, 0x74, 0x50, 0x72, 0x6f, 0x70, 0x73, 0x0d, 0x6d, 0x65, 0x74, 0x68, 0x6f, 0x64, 0x41, 0x72, 0x67, 0x53, 0x69, 0x67, 0x73, 0x6f, 0x90, 0x07, 0x72, 0x70, 0x63, 0x2d, 0x62, 0x61, 0x72, 0x07, 0x65, 0x63, 0x68, 0x6f, 0x53, 0x74, 0x72, 0x53, 0x00, 0x36, 0x63, 0x6f, 0x6d, 0x2e, 0x61, 0x6c, 0x69, 0x70, 0x61, 0x79, 0x2e, 0x72, 0x70, 0x63, 0x2e, 0x63, 0x6f, 0x6d, 0x6d, 0x6f, 0x6e, 0x2e, 0x73, 0x65, 0x72, 0x76, 0x69, 0x63, 0x65, 0x2e, 0x66, 0x61, 0x63, 0x61, 0x64, 0x65, 0x2e, 0x53, 0x61, 0x6d, 0x70, 0x6c, 0x65, 0x53, 0x65, 0x72, 0x76, 0x69, 0x63, 0x65, 0x3a, 0x31, 0x2e, 0x30, 0x4d, 0x11, 0x72, 0x70, 0x63, 0x5f, 0x74, 0x72, 0x61, 0x63, 0x65, 0x5f, 0x63, 0x6f, 0x6e, 0x74, 0x65, 0x78, 0x74, 0x4d, 0x09, 0x73, 0x6f, 0x66, 0x61, 0x52, 0x70, 0x63, 0x49, 0x64, 0x01, 0x30, 0x07, 0x45, 0x6c, 0x61, 0x73, 0x74, 0x69, 0x63, 0x01, 0x46, 0x0b, 0x73, 0x79, 0x73, 0x50, 0x65, 0x6e, 0x41, 0x74, 0x74, 0x72, 0x73, 0x00, 0x0d, 0x73, 0x6f, 0x66, 0x61, 0x43, 0x61, 0x6c, 0x6c, 0x65, 0x72, 0x49, 0x64, 0x63, 0x03, 0x64, 0x65, 0x76, 0x09, 0x7a, 0x70, 0x72, 0x6f, 0x78, 0x79, 0x55, 0x49, 0x44, 0x00, 0x10, 0x7a, 0x70, 0x72, 0x6f, 0x78, 0x79, 0x54, 0x61, 0x72, 0x67, 0x65, 0x74, 0x5a, 0x6f, 0x6e, 0x65, 0x00, 0x0c, 0x73, 0x6f, 0x66, 0x61, 0x43, 0x61, 0x6c, 0x6c, 0x65, 0x72, 0x49, 0x70, 0x0d, 0x31, 0x31, 0x2e, 0x31, 0x36, 0x36, 0x2e, 0x32, 0x32, 0x2e, 0x31, 0x36, 0x31, 0x0b, 0x73, 0x6f, 0x66, 0x61, 0x54, 0x72, 0x61, 0x63, 0x65, 0x49, 0x64, 0x1e, 0x30, 0x62, 0x61, 0x36, 0x31, 0x36, 0x61, 0x31, 0x31, 0x35, 0x31, 0x34, 0x34, 0x33, 0x35, 0x33, 0x37, 0x31, 0x39, 0x36, 0x32, 0x31, 0x30, 0x30, 0x34, 0x34, 0x38, 0x30, 0x30, 0x35, 0x0c, 0x73, 0x6f, 0x66, 0x61, 0x50, 0x65, 0x6e, 0x41, 0x74, 0x74, 0x72, 0x73, 0x00, 0x0e, 0x73, 0x6f, 0x66, 0x61, 0x43, 0x61, 0x6c, 0x6c, 0x65, 0x72, 0x5a, 0x6f, 0x6e, 0x65, 0x05, 0x47, 0x5a, 0x30, 0x30, 0x42, 0x0d, 0x73, 0x6f, 0x66, 0x61, 0x43, 0x61, 0x6c, 0x6c, 0x65, 0x72, 0x41, 0x70, 0x70, 0x07, 0x72, 0x70, 0x63, 0x2d, 0x66, 0x6f, 0x6f, 0x0d, 0x7a, 0x70, 0x72, 0x6f, 0x78, 0x79, 0x54, 0x69, 0x6d, 0x65, 0x6f, 0x75, 0x74, 0x03, 0x31, 0x30, 0x30, 0x7a, 0x7a, 0x56, 0x74, 0x00, 0x07, 0x5b, 0x73, 0x74, 0x72, 0x69, 0x6e, 0x67, 0x6e, 0x01, 0x10, 0x6a, 0x61, 0x76, 0x61, 0x2e, 0x6c, 0x61, 0x6e, 0x67, 0x2e, 0x53, 0x74, 0x72, 0x69, 0x6e, 0x67, 0x7a, 0x01, 0x61}

func main() {
	go func() {
		// pprof server
		http.ListenAndServe("0.0.0.0:9099", nil)
	}()

	log.InitDefaultLogger("", log.DEBUG)


	stopChan := make(chan bool)
	meshReadyChan := make(chan bool)

	go func() {
		// upstream
		server := &http.Server{
			Addr:         ":8080",
			Handler:      &serverHandler{},
			ReadTimeout:  5 * time.Second,
			WriteTimeout: 5 * time.Second,
		}
		s2 := &http2.Server{
			IdleTimeout: 1 * time.Minute,
		}

		http2.ConfigureServer(server, s2)
		l, _ := net.Listen("tcp", RealServerAddr)
		defer l.Close()

		for {
			rwc, err := l.Accept()
			if err != nil {
				fmt.Println("accept err:", err)
				continue
			}
			go s2.ServeConn(rwc, &http2.ServeConnOpts{BaseConfig: server})
		}
	}()

	select {
	case <-time.After(2 * time.Second):
	}

	go func() {
		//  mesh
		cmf := &clusterManagerFilterRPC{}

		sf := &faultinject.FaultInjectFilterConfigFactory{
			FaultInject: &v2.FaultInject{
				DelayPercent:  100,
				DelayDuration: 2000,
			},
		}

		sh := &sofarpc.HealthCheckFilterConfigFactory{
			FilterConfig: &v2.HealthCheckFilter{
				PassThrough: false,
				CacheTime:   3600,
			},
		}


		cm := cluster.NewClusterManager(nil,nil,nil)

		//RPC
<<<<<<< HEAD
		srv := server.NewServer(&server.Config{
			LogPath:  "stderr",
			LogLevel: log.DEBUG,
		}, cmf, cluster.NewClusterManager(nil, nil, nil))
=======
		srv := server.NewServer(&server.Config{}, cmf,cm)
>>>>>>> 299fe586

		srv.AddListener(rpcProxyListener(), &proxy.GenericProxyFilterConfigFactory{
			Proxy: genericProxyConfig(),
		}, []types.StreamFilterChainFactory{sf, sh})
		cmf.cccb.UpdateClusterConfig(clustersrpc())
		cmf.chcb.UpdateClusterHost(TestCluster, 0, rpchosts())

		meshReadyChan <- true

		srv.Start() //开启连接

		select {
		case <-stopChan:
			srv.Close()
		}
	}()

	go func() {
		select {
		case <-meshReadyChan:
			// client
			remoteAddr, _ := net.ResolveTCPAddr("tcp", MeshServerAddr)
			cc := network.NewClientConnection(nil, remoteAddr, stopChan, log.DefaultLogger)
			cc.AddConnectionEventListener(&rpclientConnCallbacks{ //ADD  connection callback
				cc: cc,
			})
			cc.Connect(true)
			cc.FilterManager().AddReadFilter(&rpcclientConnReadFilter{})

			select {
			case <-stopChan:
				cc.Close(types.NoFlush, types.LocalClose)
			}
		}
	}()

	select {
	case <-time.After(time.Second * 120):
		stopChan <- true
		fmt.Println("[MAIN]closing..")
	}
}

type serverHandler struct{}

func (sh *serverHandler) ServeHTTP(w http.ResponseWriter, req *http.Request) {
	ShowRequestInfoHandler(w, req)
}

func ShowRequestInfoHandler(w http.ResponseWriter, r *http.Request) {
	fmt.Printf("[UPSTREAM]receive request %s", r.URL)
	fmt.Println()

	w.Header().Set("Content-Type", "text/plain")

	for k, _ := range r.Header {
		w.Header().Set(k, r.Header.Get(k))
	}

	fmt.Fprintf(w, "Method: %s\n", r.Method)
	fmt.Fprintf(w, "Protocol: %s\n", r.Proto)
	fmt.Fprintf(w, "Host: %s\n", r.Host)
	fmt.Fprintf(w, "RemoteAddr: %s\n", r.RemoteAddr)
	fmt.Fprintf(w, "RequestURI: %q\n", r.RequestURI)
	fmt.Fprintf(w, "URL: %#v\n", r.URL)
	fmt.Fprintf(w, "Body.ContentLength: %d (-1 means unknown)\n", r.ContentLength)
	fmt.Fprintf(w, "Close: %v (relevant for HTTP/1 only)\n", r.Close)
	fmt.Fprintf(w, "TLS: %#v\n", r.TLS)
	fmt.Fprintf(w, "\nHeaders:\n")

	r.Header.Write(w)
}

func genericProxyConfig() *v2.Proxy {
	proxyConfig := &v2.Proxy{
		DownstreamProtocol: string(protocol.SofaRpc),
		UpstreamProtocol:   string(protocol.Http2),
	}

	proxyConfig.Routes = append(proxyConfig.Routes, &v2.BasicServiceRoute{
		Name:    "tstSofRpcRouter",
		Service: "com.alipay.rpc.common.service.facade.SampleService:1.0",
		Cluster: TestCluster,
	})

	return proxyConfig
}

func rpcProxyListener() *v2.ListenerConfig {
	addr, _ := net.ResolveTCPAddr("tcp", MeshServerAddr)

	return &v2.ListenerConfig{
		Name:                    TestListener,
		Addr:                    addr,
		BindToPort:              true,
		PerConnBufferLimitBytes: 1024 * 32,
		LogPath:                 "stderr",
		LogLevel:                uint8(log.DEBUG),
		AccessLogs:              []v2.AccessLog{{Path: "stderr"}},
	}
}

func rpchosts() []v2.Host {
	var hosts []v2.Host

	hosts = append(hosts, v2.Host{
		Address: RealServerAddr,
		Weight:  100,
	})

	return hosts
}

type clusterManagerFilterRPC struct {
	cccb types.ClusterConfigFactoryCb
	chcb types.ClusterHostFactoryCb
}

func (cmf *clusterManagerFilterRPC) OnCreated(cccb types.ClusterConfigFactoryCb, chcb types.ClusterHostFactoryCb) {
	cmf.cccb = cccb
	cmf.chcb = chcb
}

func clustersrpc() []v2.Cluster {
	var configs []v2.Cluster
	configs = append(configs, v2.Cluster{
		Name:                 TestCluster,
		ClusterType:          v2.SIMPLE_CLUSTER,
		LbType:               v2.LB_RANDOM,
		MaxRequestPerConn:    1024,
		ConnBufferLimitBytes: 32 * 1024,
	})

	return configs
}

type rpclientConnCallbacks struct {
	cc types.Connection
}

func (ccc *rpclientConnCallbacks) OnEvent(event types.ConnectionEvent) {
	fmt.Printf("[CLIENT]connection event %s", string(event))
	fmt.Println()

	switch event {
	case types.Connected:
		time.Sleep(3 * time.Second)

		fmt.Println("[CLIENT]write 'bolt test msg' to remote server")

		boltV1PostData := buffer.NewIoBufferBytes(boltV1ReqBytes)

		ccc.cc.Write(boltV1PostData)
	}
}

func (ccc *rpclientConnCallbacks) OnAboveWriteBufferHighWatermark() {}

func (ccc *rpclientConnCallbacks) OnBelowWriteBufferLowWatermark() {}

type rpcclientConnReadFilter struct {
}

func (ccrf *rpcclientConnReadFilter) OnData(buffer types.IoBuffer) types.FilterStatus {
	fmt.Println()
	fmt.Println("[CLIENT]Receive data:")
	fmt.Printf("%s", buffer.String())
	buffer.Reset()

	return types.Continue
}

func (ccrf *rpcclientConnReadFilter) OnNewConnection() types.FilterStatus {
	return types.Continue
}

func (ccrf *rpcclientConnReadFilter) InitializeReadFilterCallbacks(cb types.ReadFilterCallbacks) {}<|MERGE_RESOLUTION|>--- conflicted
+++ resolved
@@ -43,7 +43,6 @@
 
 	log.InitDefaultLogger("", log.DEBUG)
 
-
 	stopChan := make(chan bool)
 	meshReadyChan := make(chan bool)
 
@@ -95,18 +94,13 @@
 			},
 		}
 
-
-		cm := cluster.NewClusterManager(nil,nil,nil)
+		cm := cluster.NewClusterManager(nil, nil, nil)
 
 		//RPC
-<<<<<<< HEAD
 		srv := server.NewServer(&server.Config{
 			LogPath:  "stderr",
 			LogLevel: log.DEBUG,
-		}, cmf, cluster.NewClusterManager(nil, nil, nil))
-=======
-		srv := server.NewServer(&server.Config{}, cmf,cm)
->>>>>>> 299fe586
+		}, cmf, cm)
 
 		srv.AddListener(rpcProxyListener(), &proxy.GenericProxyFilterConfigFactory{
 			Proxy: genericProxyConfig(),
