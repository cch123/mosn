--- conflicted
+++ resolved
@@ -21,11 +21,7 @@
 	"context"
 	"fmt"
 
-<<<<<<< HEAD
-	"mosn.io/mosn/pkg/api/v2"
-=======
 	v2 "mosn.io/mosn/pkg/api/v2"
->>>>>>> d33729a6
 	"mosn.io/mosn/pkg/network"
 	"mosn.io/mosn/pkg/router"
 	"mosn.io/mosn/pkg/types"
@@ -109,9 +105,9 @@
 	types.ConnectionPool
 }
 
-const mockProtocol = types.ProtocolName("mock")
+const mockProtocol = types.Protocol("mock")
 
-func (p *mockConnPool) Protocol() types.ProtocolName {
+func (p *mockConnPool) Protocol() types.Protocol {
 	return mockProtocol
 }
 
