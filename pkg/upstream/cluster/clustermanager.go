--- conflicted
+++ resolved
@@ -39,12 +39,8 @@
 		primaryClusters: cmap.New(),
 		sofaRpcConnPool: cmap.New(),
 		http2ConnPool:   cmap.New(),
-<<<<<<< HEAD
-		autoDiscovery:   true,  //todo delete
-=======
 		xProtocolConnPool: cmap.New(),
 		autoDiscovery:   autoDiscovery,
->>>>>>> ad8a317d
 	}
 	//init ClusterAdap when run app
 	ClusterAdap = ClusterAdapter{
