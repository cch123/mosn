--- conflicted
+++ resolved
@@ -39,10 +39,7 @@
 //	 Stream layer leverages protocol's ability to do binary-model conversation. In detail, Stream uses Protocols's encode/decode facade method and DecodeFilter to receive decode event call.
 //
 
-<<<<<<< HEAD
 type (
-	// ProtocolName must be unique
-	ProtocolName string
 	// MatchResult
 	MatchResult int
 	// ProtocolMatch recognize if the given data matches the protocol specification or not
@@ -50,10 +47,12 @@
 )
 
 const (
-	MatchFailed  MatchResult = iota
+	MatchFailed MatchResult = iota
 	MatchSuccess
 	MatchAgain
 )
+
+// TODO: Protocol and api.Protocol have the same name, maybe makes some ambiguity.
 
 // Protocol need to provides ability to convert mode-to-binary and vice-versa
 type Protocol interface {
@@ -93,8 +92,6 @@
 	ByteSize() uint64
 }
 
-=======
->>>>>>> d8463502
 // ProtocolEngine is a protocols' facade used by Stream, it provides
 // auto protocol detection by the ProtocolMatch func
 type ProtocolEngine interface {
