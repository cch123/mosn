/*
 * Licensed to the Apache Software Foundation (ASF) under one or more
 * contributor license agreements.  See the NOTICE file distributed with
 * this work for additional information regarding copyright ownership.
 * The ASF licenses this file to You under the Apache License, Version 2.0
 * (the "License"); you may not use this file except in compliance with
 * the License.  You may obtain a copy of the License at
 *
 *     http://www.apache.org/licenses/LICENSE-2.0
 *
 * Unless required by applicable law or agreed to in writing, software
 * distributed under the License is distributed on an "AS IS" BASIS,
 * WITHOUT WARRANTIES OR CONDITIONS OF ANY KIND, either express or implied.
 * See the License for the specific language governing permissions and
 * limitations under the License.
 */
package stats

import (
	"bytes"
	"fmt"
<<<<<<< HEAD
=======
	"github.com/rcrowley/go-metrics"
>>>>>>> 72cb113b
	"strconv"

	"github.com/rcrowley/go-metrics"
)

type Stats struct {
	namespace  string
	counters   map[string]metrics.Counter
	gauges     map[string]metrics.Gauge
	histograms map[string]metrics.Histogram
}

func NewStats(namespace string) *Stats {
	return &Stats{
		namespace:  namespace,
		counters:   make(map[string]metrics.Counter),
		gauges:     make(map[string]metrics.Gauge),
		histograms: make(map[string]metrics.Histogram),
	}
}

func (s *Stats) AddCounter(name string) *Stats {
	metricsKey := fmt.Sprintf("%s.%s", s.namespace, name)
	s.counters[name] = metrics.GetOrRegisterCounter(metricsKey, nil)

	return s
}

func (s *Stats) AddGauge(name string) *Stats {
	metricsKey := fmt.Sprintf("%s.%s", s.namespace, name)
	s.gauges[name] = metrics.GetOrRegisterGauge(metricsKey, nil)

	return s
}

func (s *Stats) AddHistogram(name string) *Stats {
	metricsKey := fmt.Sprintf("%s.%s", s.namespace, name)
	s.histograms[name] = metrics.GetOrRegisterHistogram(metricsKey, nil, metrics.NewUniformSample(100))

	return s
}

func (s *Stats) SetCounter(name string, counter metrics.Counter) {
	s.counters[name] = counter
}

func (s *Stats) SetGauge(name string, gauge metrics.Gauge) {
	s.gauges[name] = gauge
}

func (s *Stats) SetHistogram(name string, histogram metrics.Histogram) {
	s.histograms[name] = histogram
}

func (s *Stats) Counter(name string) metrics.Counter {
	return s.counters[name]
}

func (s *Stats) Gauge(name string) metrics.Gauge {
	return s.gauges[name]
}

func (s *Stats) Histogram(name string) metrics.Histogram {
	return s.histograms[name]
}

func (s *Stats) String() string {
	var buffer bytes.Buffer

	//buffer.WriteString(fmt.Sprintf("namespace: %s, ", s.namespace))
	buffer.WriteString("namespace: " + s.namespace + ", ")

	if len(s.counters) > 0 {
		buffer.WriteString("counters: [")

		for name, counter := range s.counters {
			buffer.WriteString(name + ": " + strconv.FormatInt(counter.Count(), 10))
		}

		buffer.WriteString("], ")
	}

	if len(s.gauges) > 0 {
		buffer.WriteString("gauges: [")

		for name, gauge := range s.gauges {
			buffer.WriteString(name + ": " + strconv.FormatInt(gauge.Value(), 10))
		}

		buffer.WriteString("], ")
	}

	if len(s.histograms) > 0 {
		buffer.WriteString("histograms: [")

		for name, histogram := range s.histograms {
			buffer.WriteString(name + ": " + strconv.FormatInt(histogram.Count(), 10))
		}

		buffer.WriteString("]")
	}

	return buffer.String()
}<|MERGE_RESOLUTION|>--- conflicted
+++ resolved
@@ -19,12 +19,6 @@
 import (
 	"bytes"
 	"fmt"
-<<<<<<< HEAD
-=======
-	"github.com/rcrowley/go-metrics"
->>>>>>> 72cb113b
-	"strconv"
-
 	"github.com/rcrowley/go-metrics"
 )
 
