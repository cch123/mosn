/*
 * Licensed to the Apache Software Foundation (ASF) under one or more
 * contributor license agreements.  See the NOTICE file distributed with
 * this work for additional information regarding copyright ownership.
 * The ASF licenses this file to You under the Apache License, Version 2.0
 * (the "License"); you may not use this file except in compliance with
 * the License.  You may obtain a copy of the License at
 *
 *     http://www.apache.org/licenses/LICENSE-2.0
 *
 * Unless required by applicable law or agreed to in writing, software
 * distributed under the License is distributed on an "AS IS" BASIS,
 * WITHOUT WARRANTIES OR CONDITIONS OF ANY KIND, either express or implied.
 * See the License for the specific language governing permissions and
 * limitations under the License.
 */

package featuregate

import (
	"fmt"
	"reflect"
	"sort"
	"strconv"
	"strings"
	"sync"
	"sync/atomic"

<<<<<<< HEAD
	"reflect"

=======
>>>>>>> d9fe3632
	"github.com/spf13/pflag"
	"mosn.io/mosn/pkg/log"
)

type Feature string

const (
	flagName = "feature-gates"

	// allAlphaGate is a global toggle for alpha features. Per-feature key
	// values override the default set by allAlphaGate. Examples:
	//   AllAlpha=false,NewFeature=true  will result in newFeature=true
	//   AllAlpha=true,NewFeature=false  will result in newFeature=false
	allAlphaGate Feature = "AllAlpha"

	mapStringBool = "mapStringBool"
)

var (
	// The generic features.
	defaultFeatures = map[Feature]FeatureSpec{
		allAlphaGate: {Default: false, PreRelease: Alpha},
	}

	// Special handling for a few gates.
	specialFeatures = map[Feature]func(known map[Feature]FeatureSpec, enabled map[Feature]bool, val bool){
		allAlphaGate: setUnsetAlphaGates,
	}
)

type FeatureSpec struct {
	// Default is the default enablement state for the feature
	Default bool
	// LockToDefault indicates that the feature is locked to its default and cannot be changed
	LockToDefault bool
	// PreRelease indicates the maturity level of the feature
	PreRelease prerelease
	// InitFunc used to init process when StartInit is invoked
	InitFunc func()
}

type prerelease string

const (
	// Values for PreRelease.
	Alpha = prerelease("ALPHA")
	Beta  = prerelease("BETA")
	GA    = prerelease("")
)

type oneTimeBroadcaster struct {
	notified bool
	once     sync.Once
	channel  chan struct{}
}

// FeatureGate indicates whether a given feature is enabled or not
type FeatureGate interface {
	// Enabled returns true if the key is enabled.
	Enabled(key Feature) bool
	// KnownFeatures returns a slice of strings describing the FeatureGate's known features.
	KnownFeatures() []string
	// DeepCopy returns a deep copy of the FeatureGate object, such that gates can be
	// set on the copy without mutating the original. This is useful for validating
	// config against potential feature gate changes before committing those changes.
	DeepCopy() MutableFeatureGate

	// IsReady returns true if the feature is ready
	IsReady(key Feature) bool
	// Subscribe returns a channel. if the channel is closed, means the feature is ready
	Subscribe(key Feature) (chan struct{}, error)
}

// MutableFeatureGate parses and stores flag gates for known features from
// a string like feature1=true,feature2=false,...
type MutableFeatureGate interface {
	FeatureGate

	// AddFlag adds a flag for setting global feature gates to the specified FlagSet.
	AddFlag(fs *pflag.FlagSet)
	// Set parses and stores flag gates for known features
	// from a string like feature1=true,feature2=false,...
	Set(value string) error
	// SetFromMap stores flag gates for known features from a map[string]bool or returns an error
	SetFromMap(m map[string]bool) error
	// Add adds features to the featureGate.
	Add(features map[Feature]FeatureSpec) error
	// AddFeatureSpec adds feature to the featureGate.
	AddFeatureSpec(key Feature, spec FeatureSpec) error
	// call StartInit to trigger init functions of feature
	StartInit() error
}

// defaultFeatureGate implements FeatureGate as well as pflag.Value for flag parsing.
type defaultFeatureGate struct {
	special map[Feature]func(map[Feature]FeatureSpec, map[Feature]bool, bool)

	// lock guards writes to known, enabled, and reads/writes of closed
	lock sync.Mutex
	// known holds a map[Feature]FeatureSpec
	known *atomic.Value
	// enabled holds a map[Feature]bool
	enabled *atomic.Value
	// closed is set to true when AddFlag is called, and prevents subsequent calls to Add
	closed bool
	// ready holds a map[Feature]bool
	ready *atomic.Value
	// using to notify subscriber
	broadcasters map[Feature]*oneTimeBroadcaster
	// feature gate status info
	info string
}

func setUnsetAlphaGates(known map[Feature]FeatureSpec, enabled map[Feature]bool, val bool) {
	for k, v := range known {
		if v.PreRelease == Alpha {
			if _, found := enabled[k]; !found {
				enabled[k] = val
			}
		}
	}
}

// Set, String, and Type implement pflag.Value
var _ pflag.Value = &defaultFeatureGate{}

func NewFeatureGate() *defaultFeatureGate {
	known := map[Feature]FeatureSpec{}
	for k, v := range defaultFeatures {
		known[k] = v
	}

	knownValue := &atomic.Value{}
	knownValue.Store(known)

	enabled := map[Feature]bool{}
	enabledValue := &atomic.Value{}
	enabledValue.Store(enabled)

	ready := map[Feature]bool{}
	readyValue := &atomic.Value{}
	readyValue.Store(ready)

	f := &defaultFeatureGate{
		known:        knownValue,
		special:      specialFeatures,
		enabled:      enabledValue,
		ready:        readyValue,
		broadcasters: map[Feature]*oneTimeBroadcaster{},
	}
	return f
}

// Set parses a string of the form "key1=value1,key2=value2,..." into a
// map[string]bool of known keys or returns an error.
func (f *defaultFeatureGate) Set(value string) error {
	m := make(map[string]bool)
	for _, s := range strings.Split(value, ",") {
		if len(s) == 0 {
			continue
		}
		arr := strings.SplitN(s, "=", 2)
		k := strings.TrimSpace(arr[0])
		if len(arr) != 2 {
			return fmt.Errorf("missing bool value for %s", k)
		}
		v := strings.TrimSpace(arr[1])
		boolValue, err := strconv.ParseBool(v)
		if err != nil {
			return fmt.Errorf("invalid value of %s=%s, err: %v", k, v, err)
		}
		m[k] = boolValue
	}
	return f.SetFromMap(m)
}

// SetFromMap stores flag gates for known features from a map[string]bool or returns an error
func (f *defaultFeatureGate) SetFromMap(m map[string]bool) error {
	f.lock.Lock()
	defer f.lock.Unlock()

	// Copy existing state
	known := map[Feature]FeatureSpec{}
	for k, v := range f.known.Load().(map[Feature]FeatureSpec) {
		known[k] = v
	}
	enabled := map[Feature]bool{}
	for k, v := range f.enabled.Load().(map[Feature]bool) {
		enabled[k] = v
	}

	for k, v := range m {
		k := Feature(k)
		featureSpec, ok := known[k]
		if !ok {
			return fmt.Errorf("unrecognized feature gate: %s", k)
		}
		if featureSpec.LockToDefault && featureSpec.Default != v {
			return fmt.Errorf("cannot set feature gate %v to %v, feature is locked to %v", k, v, featureSpec.Default)
		}
		enabled[k] = v
		// Handle "special" features like "all alpha gates"
		if fn, found := f.special[k]; found {
			fn(known, enabled, v)
		}

		if featureSpec.PreRelease == GA {
			log.DefaultLogger.Warnf("Setting GA feature gate %s=%t. It will be removed in a future release.", k, v)
		}
	}

	// Persist changes
	f.known.Store(known)
	f.enabled.Store(enabled)

	// set info
	pairs := []string{}
	for k, v := range enabled {
		pairs = append(pairs, fmt.Sprintf("%s=%t", k, v))
	}
	sort.Strings(pairs)
	f.info = strings.Join(pairs, ",")

	log.DefaultLogger.Infof("feature gates: %v", f.enabled)
	return nil
}

// String returns a string containing all enabled feature gates, formatted as "key1=value1,key2=value2,...".
func (f *defaultFeatureGate) String() string {
	return f.info
}

func (f *defaultFeatureGate) Type() string {
	return mapStringBool
}

// Add adds features to the featureGate.
func (f *defaultFeatureGate) Add(features map[Feature]FeatureSpec) error {
	f.lock.Lock()
	defer f.lock.Unlock()

	if f.closed {
		return fmt.Errorf("cannot add a feature gate after adding it to the flag set")
	}

	// Copy existing state
	known := map[Feature]FeatureSpec{}
	for k, v := range f.known.Load().(map[Feature]FeatureSpec) {
		known[k] = v
	}

	for name, spec := range features {
		if existingSpec, found := known[name]; found {
			if reflect.DeepEqual(existingSpec, spec) {
				continue
			}
			return fmt.Errorf("feature gate %q with different spec already exists: %v", name, existingSpec)
		}

		known[name] = spec

		if _, found := f.broadcasters[name]; !found {
			f.broadcasters[name] = &oneTimeBroadcaster{
				notified: false,
				channel:  make(chan struct{}, 1),
			}
		}
	}

	// Persist updated state
	f.known.Store(known)

	return nil
}

// Enabled returns true if the key is enabled.
func (f *defaultFeatureGate) Enabled(key Feature) bool {
	if v, ok := f.enabled.Load().(map[Feature]bool)[key]; ok {
		return v
	}
	if v, ok := f.known.Load().(map[Feature]FeatureSpec)[key]; ok {
		return v.Default
	}
	return false
}

// AddFlag adds a flag for setting global feature gates to the specified FlagSet.
func (f *defaultFeatureGate) AddFlag(fs *pflag.FlagSet) {
	f.lock.Lock()
	// TODO(mtaufen): Shouldn't we just close it on the first Set/SetFromMap instead?
	// Not all components expose a feature gates flag using this AddFlag method, and
	// in the future, all components will completely stop exposing a feature gates flag,
	// in favor of componentconfig.
	f.closed = true
	f.lock.Unlock()

	known := f.KnownFeatures()
	fs.Var(f, flagName, ""+
		"A set of key=value pairs that describe feature gates for alpha/experimental features. "+
		"Options are:\n"+strings.Join(known, "\n"))
}

// KnownFeatures returns a slice of strings describing the FeatureGate's known features.
// Deprecated and GA features are hidden from the list.
func (f *defaultFeatureGate) KnownFeatures() []string {
	var known []string
	for k, v := range f.known.Load().(map[Feature]FeatureSpec) {
		if v.PreRelease == GA {
			continue
		}
		known = append(known, fmt.Sprintf("%s=true|false (%s - default=%t)", k, v.PreRelease, v.Default))
	}
	sort.Strings(known)
	return known
}

// DeepCopy returns a deep copy of the FeatureGate object, such that gates can be
// set on the copy without mutating the original. This is useful for validating
// config against potential feature gate changes before committing those changes.
func (f *defaultFeatureGate) DeepCopy() MutableFeatureGate {
	// Copy existing state.
	known := map[Feature]FeatureSpec{}
	for k, v := range f.known.Load().(map[Feature]FeatureSpec) {
		known[k] = v
	}
	enabled := map[Feature]bool{}
	for k, v := range f.enabled.Load().(map[Feature]bool) {
		enabled[k] = v
	}
	ready := map[Feature]bool{}
	for k, v := range f.ready.Load().(map[Feature]bool) {
		enabled[k] = v
	}
	broadcasters := map[Feature]*oneTimeBroadcaster{}
	for k, v := range f.broadcasters {
		broadcasters[k] = &oneTimeBroadcaster{
			notified: v.notified,
			channel:  v.channel,
		}
	}

	// Store copied state in new atomics.
	knownValue := &atomic.Value{}
	knownValue.Store(known)
	enabledValue := &atomic.Value{}
	enabledValue.Store(enabled)
	readyValue := &atomic.Value{}
	readyValue.Store(ready)

	// Construct a new featureGate around the copied state.
	// Note that specialFeatures is treated as immutable by convention,
	// and we maintain the value of f.closed across the copy.
	return &defaultFeatureGate{
		special:      specialFeatures,
		known:        knownValue,
		enabled:      enabledValue,
		closed:       f.closed,
		ready:        readyValue,
		broadcasters: broadcasters,
	}
}

// UpdateToReady supports updating feature to ready, then broadcasting the ReadMessage to subscribers
// unsupported:
// 1. Rollback the notified of ready to false or Setting with false
// 2. Repeat setting the notified of ready with true
func (f *defaultFeatureGate) updateToReady(key Feature) error {
	f.lock.Lock()
	defer f.lock.Unlock()

	if _, ok := f.known.Load().(map[Feature]FeatureSpec)[key]; !ok {
		return fmt.Errorf("feature %s is unknown", key)
	}

	if !f.Enabled(key) {
		return fmt.Errorf("feature %s is disabled, can not update to ready", key)
	}

	if b, found := f.broadcasters[key]; found {
		if b.notified {
			return fmt.Errorf("repeat setting feature %s to ready", key)
		}

		b.notified = true
		b.once.Do(func() {
			log.DefaultLogger.Infof("feature %s is ready, notify subscriber", key)
			close(b.channel)
		})

		f.doUpdateToReady(key)
	} else {
		return fmt.Errorf("unrecognized feature gate: %s", key)
	}

	return nil
}

func (f *defaultFeatureGate) doUpdateToReady(key Feature) {
	// Copy existing state
	ready := map[Feature]bool{}
	for k, v := range f.ready.Load().(map[Feature]bool) {
		ready[k] = v
	}
	ready[key] = true
	f.ready.Store(ready)
}

// IsReady returns true if the feature is ready
func (f *defaultFeatureGate) IsReady(key Feature) bool {
	if v, ok := f.ready.Load().(map[Feature]bool)[key]; ok {
		return v
	}

	return false
}

// Subscribe returns a channel. if the channel is closed, means the feature is ready
func (f *defaultFeatureGate) Subscribe(key Feature) (chan struct{}, error) {
	f.lock.Lock()
	defer f.lock.Unlock()

	if _, ok := f.known.Load().(map[Feature]FeatureSpec)[key]; !ok {
		return nil, fmt.Errorf("feature %s is unknown", key)
	}

	if broadcaster, found := f.broadcasters[key]; found {
		return broadcaster.channel, nil
	}

	return nil, fmt.Errorf("subscribe fails, make sure %s is inited correctly", key)
}

// AddFeatureSpec adds feature to the featureGate.
func (f *defaultFeatureGate) AddFeatureSpec(key Feature, spec FeatureSpec) error {
	return f.Add(map[Feature]FeatureSpec{key: spec})
}

// call StartInit to trigger init functions of feature
func (f *defaultFeatureGate) StartInit() error {
	w := &sync.WaitGroup{}
	for key, enabled := range f.enabled.Load().(map[Feature]bool) {
		if !enabled {
			continue
		}

		spec, _ := f.known.Load().(map[Feature]FeatureSpec)[key]

		w.Add(1)
		log.DefaultLogger.Infof("feature %s start init", key)
		go func(wg *sync.WaitGroup, k Feature) {
			if spec.InitFunc != nil {
				spec.InitFunc()
			}
			f.updateToReady(k)
			log.DefaultLogger.Infof("feature %s init done", k)
			wg.Done()
		}(w, key)
	}

	w.Wait()
	return nil
}<|MERGE_RESOLUTION|>--- conflicted
+++ resolved
@@ -26,11 +26,8 @@
 	"sync"
 	"sync/atomic"
 
-<<<<<<< HEAD
 	"reflect"
 
-=======
->>>>>>> d9fe3632
 	"github.com/spf13/pflag"
 	"mosn.io/mosn/pkg/log"
 )
