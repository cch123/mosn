--- conflicted
+++ resolved
@@ -160,11 +160,7 @@
 	if lc.AddrConfig == "" {
 		log.StartLogger.Fatalln("[Address] is required in listener config")
 	}
-<<<<<<< HEAD
-	addr, err := net.ResolveTCPAddr("tcp", c.Address)
-=======
 	addr, err := net.ResolveTCPAddr("tcp", lc.AddrConfig)
->>>>>>> fe83ac73
 	if err != nil {
 		log.StartLogger.Fatalln("[Address] not valid:", lc.AddrConfig)
 	}
@@ -177,13 +173,8 @@
 			log.StartLogger.Fatalln("[inheritListener] not valid:", il.Addr.String())
 		}
 		// use ip.Equal to solve ipv4 and ipv6 case
-<<<<<<< HEAD
 		if addr.IP.Equal(ilAddr.IP) && addr.Port == ilAddr.Port {
-			log.StartLogger.Infof("inherit listener addr: %s", c.Address)
-=======
-		if inheritIP.Equal(currentIP) {
 			log.StartLogger.Infof("inherit listener addr: %s", lc.AddrConfig)
->>>>>>> fe83ac73
 			old = il.InheritListener
 			il.Remain = true
 			break
