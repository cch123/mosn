--- conflicted
+++ resolved
@@ -262,8 +262,6 @@
 	RouterConfigName   string                 `json:"router_config_name"`
 	ValidateClusters   bool                   `json:"validate_clusters"`
 	ExtendConfig       map[string]interface{} `json:"extend_config"`
-<<<<<<< HEAD
-=======
 }
 
 // RouterConfiguration is a filter for routers
@@ -271,11 +269,8 @@
 type RouterConfiguration struct {
 	RouterConfigName string         `json:"router_config_name"`
 	VirtualHosts     []*VirtualHost `json:"virtual_hosts"`
->>>>>>> 759a0887
-}
-
-// RouterConfiguration is a filter for routers
-// Filter type is:  "Connection_Manager"
+}
+
 // VirtualHost is used to make up the route table
 type RouterConfiguration struct {
 	RouterConfigName string         `json:"router_config_name"`
