--- conflicted
+++ resolved
@@ -313,8 +313,6 @@
 //sys	CoTaskMemFree(address unsafe.Pointer) = ole32.CoTaskMemFree
 //sys	rtlGetVersion(info *OsVersionInfoEx) (ret error) = ntdll.RtlGetVersion
 //sys	rtlGetNtVersionNumbers(majorVersion *uint32, minorVersion *uint32, buildNumber *uint32) = ntdll.RtlGetNtVersionNumbers
-<<<<<<< HEAD
-=======
 //sys	getProcessPreferredUILanguages(flags uint32, numLanguages *uint32, buf *uint16, bufSize *uint32) (err error) = kernel32.GetProcessPreferredUILanguages
 //sys	getThreadPreferredUILanguages(flags uint32, numLanguages *uint32, buf *uint16, bufSize *uint32) (err error) = kernel32.GetThreadPreferredUILanguages
 //sys	getUserPreferredUILanguages(flags uint32, numLanguages *uint32, buf *uint16, bufSize *uint32) (err error) = kernel32.GetUserPreferredUILanguages
@@ -322,7 +320,6 @@
 
 // Process Status API (PSAPI)
 //sys	EnumProcesses(processIds []uint32, bytesReturned *uint32) (err error) = psapi.EnumProcesses
->>>>>>> 935569cd
 
 // syscall interface implementation for other packages
 
@@ -1403,8 +1400,6 @@
 	rtlGetNtVersionNumbers(&majorVersion, &minorVersion, &buildNumber)
 	buildNumber &= 0xffff
 	return
-<<<<<<< HEAD
-=======
 }
 
 // GetProcessPreferredUILanguages retrieves the process preferred UI languages.
@@ -1456,5 +1451,4 @@
 		}
 		return languages, nil
 	}
->>>>>>> 935569cd
 }